package main

import (
	"encoding/json"
	"fmt"
<<<<<<< HEAD

	"github.com/fatedier/frp/pkg/models"
	"github.com/fatedier/frp/pkg/utils/conn"
	"github.com/fatedier/frp/pkg/utils/log"
=======
	"io"
	"time"

	"frp/pkg/models"
	"frp/pkg/utils/conn"
	"frp/pkg/utils/log"
>>>>>>> 60c98047
)

func ProcessControlConn(l *conn.Listener) {
	for {
		c := l.GetConn()
		log.Debug("Get one new conn, %v", c.GetRemoteAddr())
		go controlWorker(c)
	}
}

// control connection from every client and server
func controlWorker(c *conn.Conn) {
	defer c.Close()

	// the first message is from client to server
	// if error, close connection
	res, err := c.ReadLine()
	if err != nil {
		log.Warn("Read error, %v", err)
		return
	}
	log.Debug("get: %s", res)

	clientCtlReq := &models.ClientCtlReq{}
	clientCtlRes := &models.ClientCtlRes{}
	if err := json.Unmarshal([]byte(res), &clientCtlReq); err != nil {
		log.Warn("Parse err: %v : %s", err, res)
		return
	}

	// check
	succ, msg, needRes := checkProxy(clientCtlReq, c)
	if !succ {
		clientCtlRes.Code = 1
		clientCtlRes.Msg = msg
	}

	if needRes {
		buf, _ := json.Marshal(clientCtlRes)
		err = c.Write(string(buf) + "\n")
		if err != nil {
			log.Warn("Write error, %v", err)
			time.Sleep(1 * time.Second)
			return
		}
	} else {
		// work conn, just return
		return
	}

	// others is from server to client
	server, ok := ProxyServers[clientCtlReq.ProxyName]
	if !ok {
		log.Warn("ProxyName [%s] is not exist", clientCtlReq.ProxyName)
		return
	}

	// read control msg from client
	go readControlMsgFromClient(server, c)

	serverCtlReq := &models.ClientCtlReq{}
	serverCtlReq.Type = models.WorkConn
	for {
		_, isStop := server.WaitUserConn()
		if isStop {
			break
		}
		buf, _ := json.Marshal(serverCtlReq)
		err = c.Write(string(buf) + "\n")
		if err != nil {
			log.Warn("ProxyName [%s], write to client error, proxy exit", server.Name)
			server.Close()
			return
		}

		log.Debug("ProxyName [%s], write to client to add work conn success", server.Name)
	}

	log.Error("ProxyName [%s], I'm dead!", server.Name)
	return
}

func checkProxy(req *models.ClientCtlReq, c *conn.Conn) (succ bool, msg string, needRes bool) {
	succ = false
	needRes = true
	// check if proxy name exist
	server, ok := ProxyServers[req.ProxyName]
	if !ok {
		msg = fmt.Sprintf("ProxyName [%s] is not exist", req.ProxyName)
		log.Warn(msg)
		return
	}

	// check password
	if req.Passwd != server.Passwd {
		msg = fmt.Sprintf("ProxyName [%s], password is not correct", req.ProxyName)
		log.Warn(msg)
		return
	}

	// control conn
	if req.Type == models.ControlConn {
		if server.Status != models.Idle {
			msg = fmt.Sprintf("ProxyName [%s], already in use", req.ProxyName)
			log.Warn(msg)
			return
		}

		// start proxy and listen for user conn, no block
		err := server.Start()
		if err != nil {
			msg = fmt.Sprintf("ProxyName [%s], start proxy error: %v", req.ProxyName, err.Error())
			log.Warn(msg)
			return
		}

		log.Info("ProxyName [%s], start proxy success", req.ProxyName)
	} else if req.Type == models.WorkConn {
		// work conn
		needRes = false
		if server.Status != models.Working {
			log.Warn("ProxyName [%s], is not working when it gets one new work conn", req.ProxyName)
			return
		}

		server.CliConnChan <- c
	} else {
		msg = fmt.Sprintf("ProxyName [%s], type [%d] unsupport", req.ProxyName)
		log.Warn(msg)
		return
	}

	succ = true
	return
}

func readControlMsgFromClient(server *models.ProxyServer, c *conn.Conn) {
	isContinueRead := true
	f := func() {
		isContinueRead = false
		server.StopWaitUserConn()
	}
	timer := time.AfterFunc(time.Duration(HeartBeatTimeout)*time.Second, f)
	defer timer.Stop()

	for isContinueRead {
		content, err := c.ReadLine()
		//log.Debug("Receive msg from client! content:%s", content)
		if err != nil {
			if err == io.EOF {
				log.Warn("Server detect client[%s] is dead!", server.Name)
				server.StopWaitUserConn()
				break
			}
			log.Error("ProxyName [%s], read error:%s", server.Name, err.Error())
			continue
		}

		if content == "\r\n" {
			log.Debug("receive hearbeat:%s", content)
			timer.Reset(time.Duration(HeartBeatTimeout) * time.Second)
		}
	}
}<|MERGE_RESOLUTION|>--- conflicted
+++ resolved
@@ -3,19 +3,12 @@
 import (
 	"encoding/json"
 	"fmt"
-<<<<<<< HEAD
+	"io"
+	"time"
 
 	"github.com/fatedier/frp/pkg/models"
 	"github.com/fatedier/frp/pkg/utils/conn"
 	"github.com/fatedier/frp/pkg/utils/log"
-=======
-	"io"
-	"time"
-
-	"frp/pkg/models"
-	"frp/pkg/utils/conn"
-	"frp/pkg/utils/log"
->>>>>>> 60c98047
 )
 
 func ProcessControlConn(l *conn.Listener) {
@@ -26,10 +19,8 @@
 	}
 }
 
-// control connection from every client and server
+// connection from every client and server
 func controlWorker(c *conn.Conn) {
-	defer c.Close()
-
 	// the first message is from client to server
 	// if error, close connection
 	res, err := c.ReadLine()
@@ -54,6 +45,9 @@
 	}
 
 	if needRes {
+		// control conn
+		defer c.Close()
+
 		buf, _ := json.Marshal(clientCtlRes)
 		err = c.Write(string(buf) + "\n")
 		if err != nil {
@@ -143,8 +137,7 @@
 
 		server.CliConnChan <- c
 	} else {
-		msg = fmt.Sprintf("ProxyName [%s], type [%d] unsupport", req.ProxyName)
-		log.Warn(msg)
+		log.Warn("ProxyName [%s], type [%d] unsupport", req.ProxyName, req.Type)
 		return
 	}
 
@@ -174,8 +167,7 @@
 			continue
 		}
 
-		if content == "\r\n" {
-			log.Debug("receive hearbeat:%s", content)
+		if content == "\n" {
 			timer.Reset(time.Duration(HeartBeatTimeout) * time.Second)
 		}
 	}
